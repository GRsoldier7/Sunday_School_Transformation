<<<<<<< HEAD
#!/usr/bin/env node

/**
 * Enhanced MCP Server Startup System
 * 
 * This script provides exponential enhancement for starting all MCP servers with:
 * - Intelligent port conflict resolution
 * - Real-time health monitoring
 * - Graceful shutdown handling
 * - Enhanced error reporting
 * - Development-only optimizations
 * - Colored output and status indicators
 */

const { spawn } = require('child_process');
const path = require('path');
const fs = require('fs');
const dotenv = require('dotenv');
const chalk = require('chalk');

// Load environment variables from .env.local
const envPath = path.resolve(process.cwd(), '.env.local');
if (fs.existsSync(envPath)) {
  dotenv.config({ path: envPath });
  console.log(chalk.green('✓ Loaded environment variables from .env.local'));
} else {
  console.warn(chalk.yellow('⚠ Warning: .env.local file not found. Using default values.'));
}

// Enhanced MCP Server configurations with better defaults
const mcpServers = [
  {
    name: 'heroku-mcp',
    displayName: 'Heroku-MCP',
    port: parseInt(process.env.HEROKU_MCP_PORT) || 3001,
    enabled: process.env.ENABLE_HEROKU_MCP !== 'false',
    requiresApiKey: false,
    healthCheckPath: '/health',
    startupDelay: 1000,
    retryAttempts: 3,
    retryDelay: 2000,
  },
  {
    name: 'context7',
    displayName: 'Context7',
    port: parseInt(process.env.CONTEXT7_PORT) || 3002,
    enabled: process.env.ENABLE_CONTEXT7 !== 'false',
    requiresApiKey: false,
    healthCheckPath: '/health',
    startupDelay: 1000,
    retryAttempts: 3,
    retryDelay: 2000,
  },
  {
    name: 'taskmaster',
    displayName: 'Taskmaster (Claude)',
    port: parseInt(process.env.TASKMASTER_PORT) || 3003,
    enabled: process.env.ENABLE_TASKMASTER === 'true',
    requiresApiKey: true,
    healthCheckPath: '/health',
    startupDelay: 1500,
    retryAttempts: 3,
    retryDelay: 2000,
  },
  {
    name: 'magicui',
    displayName: 'MagicUI',
    port: parseInt(process.env.MAGICUI_PORT) || 3004,
    enabled: process.env.ENABLE_MAGICUI === 'true',
    requiresApiKey: true,
    healthCheckPath: '/health',
    startupDelay: 1000,
    retryAttempts: 3,
    retryDelay: 2000,
  },
  {
    name: 'memory',
    displayName: 'Memory',
    port: parseInt(process.env.MEMORY_PORT) || 3005,
    enabled: process.env.ENABLE_MEMORY !== 'false',
    requiresApiKey: false,
    healthCheckPath: '/health',
    startupDelay: 1000,
    retryAttempts: 3,
    retryDelay: 2000,
  },
  {
    name: 'knowledge',
    displayName: 'Knowledge',
    port: parseInt(process.env.KNOWLEDGE_PORT) || 3006,
    enabled: process.env.ENABLE_KNOWLEDGE !== 'false',
    requiresApiKey: false,
    healthCheckPath: '/health',
    startupDelay: 1000,
    retryAttempts: 3,
    retryDelay: 2000,
  },
  {
    name: 'github-mcp',
    displayName: 'GitHub MCP',
    port: parseInt(process.env.GITHUB_MCP_PORT) || 3007,
    enabled: process.env.ENABLE_GITHUB_MCP === 'true',
    requiresApiKey: true,
    healthCheckPath: '/health',
    startupDelay: 1500,
    retryAttempts: 3,
    retryDelay: 2000,
  },
];

// Store child processes and their status
const childProcesses = new Map();
const serverStatus = new Map();

// Utility functions
function log(message, type = 'info') {
  const timestamp = new Date().toLocaleTimeString();
  const prefix = `[${timestamp}]`;
  
  switch (type) {
    case 'success':
      console.log(chalk.green(`${prefix} ✓ ${message}`));
      break;
    case 'error':
      console.log(chalk.red(`${prefix} ✗ ${message}`));
      break;
    case 'warning':
      console.log(chalk.yellow(`${prefix} ⚠ ${message}`));
      break;
    case 'info':
      console.log(chalk.blue(`${prefix} ℹ ${message}`));
      break;
    default:
      console.log(`${prefix} ${message}`);
  }
}

function logServer(serverName, message, type = 'info') {
  log(`[${serverName}] ${message}`, type);
}

// Enhanced port scanning with conflict resolution
async function findAvailablePort(startPort) {
  const net = require('net');
  
  return new Promise((resolve) => {
    const server = net.createServer();
    
    server.listen(startPort, () => {
      const { port } = server.address();
      server.close(() => resolve(port));
    });
    
    server.on('error', () => {
      // Port is in use, try next port
      findAvailablePort(startPort + 1).then(resolve);
    });
  });
}

// Health check function
async function checkServerHealth(server, port) {
  const http = require('http');
  
  return new Promise((resolve) => {
    const options = {
      hostname: 'localhost',
      port: port,
      path: server.healthCheckPath,
      method: 'GET',
      timeout: 3000,
    };
    
    const req = http.request(options, (res) => {
      if (res.statusCode === 200) {
        resolve({ status: 'healthy', statusCode: res.statusCode });
      } else {
        resolve({ status: 'unhealthy', statusCode: res.statusCode });
      }
    });
    
    req.on('error', () => {
      resolve({ status: 'unreachable' });
    });
    
    req.on('timeout', () => {
      req.destroy();
      resolve({ status: 'timeout' });
    });
    
    req.end();
  });
}

// Enhanced server startup with retry logic
async function startMCPServer(server) {
  if (!server.enabled) {
    logServer(server.displayName, 'Server is disabled, skipping...', 'warning');
    return null;
  }

  logServer(server.displayName, 'Starting server...', 'info');
  
  // Find available port
  const actualPort = await findAvailablePort(server.port);
  if (actualPort !== server.port) {
    logServer(server.displayName, `Port ${server.port} in use, using port ${actualPort}`, 'warning');
  }
  
  // Update server configuration with actual port
  const serverConfig = { ...server, port: actualPort };
  
  // Start the server process
  const serverProcess = spawn('node', [path.join(__dirname, 'mcp-server.js'), server.name], {
    stdio: 'pipe',
    detached: false,
    env: { ...process.env, [`${server.name.toUpperCase().replace('-', '_')}_PORT`]: actualPort.toString() }
  });
  
  childProcesses.set(server.name, {
    name: server.name,
    displayName: server.displayName,
    process: serverProcess,
    config: serverConfig,
    status: 'starting',
    startTime: Date.now(),
    retryCount: 0,
  });
  
  // Handle stdout
  serverProcess.stdout.on('data', (data) => {
    const output = data.toString().trim();
    if (output) {
      logServer(server.displayName, output, 'info');
    }
  });
  
  // Handle stderr
  serverProcess.stderr.on('data', (data) => {
    const error = data.toString().trim();
    if (error) {
      logServer(server.displayName, error, 'error');
    }
  });
  
  // Handle process events
  serverProcess.on('close', (code) => {
    const processInfo = childProcesses.get(server.name);
    if (processInfo) {
      processInfo.status = 'stopped';
      logServer(server.displayName, `Process exited with code ${code}`, code === 0 ? 'info' : 'error');
    }
  });
  
  serverProcess.on('error', (error) => {
    logServer(server.displayName, `Failed to start: ${error.message}`, 'error');
  });
  
  // Wait for startup delay
  await new Promise(resolve => setTimeout(resolve, server.startupDelay));
  
  // Perform health check
  const health = await checkServerHealth(server, actualPort);
  
  if (health.status === 'healthy') {
    childProcesses.get(server.name).status = 'running';
    logServer(server.displayName, `Server is running on port ${actualPort}`, 'success');
    return serverProcess;
  } else {
    logServer(server.displayName, `Health check failed: ${health.status}`, 'error');
    
    // Retry logic
    const processInfo = childProcesses.get(server.name);
    if (processInfo && processInfo.retryCount < server.retryAttempts) {
      processInfo.retryCount++;
      logServer(server.displayName, `Retrying... (${processInfo.retryCount}/${server.retryAttempts})`, 'warning');
      
      // Kill the failed process
      serverProcess.kill();
      
      // Wait before retry
      await new Promise(resolve => setTimeout(resolve, server.retryDelay));
      
      // Retry
      return startMCPServer(server);
    } else {
      logServer(server.displayName, 'Max retry attempts reached, giving up', 'error');
      return null;
    }
  }
}

// Enhanced shutdown function
async function stopAllServers() {
  log('Shutting down all MCP servers...', 'info');
  
  const shutdownPromises = Array.from(childProcesses.values()).map(async (processInfo) => {
    const { name, displayName, process: serverProcess } = processInfo;
    
    return new Promise((resolve) => {
      logServer(displayName, 'Stopping server...', 'info');
      
      serverProcess.on('close', () => {
        logServer(displayName, 'Server stopped', 'success');
        resolve();
      });
      
      serverProcess.kill('SIGTERM');
      
      // Force kill after 5 seconds
      setTimeout(() => {
        if (!serverProcess.killed) {
          serverProcess.kill('SIGKILL');
          logServer(displayName, 'Server force killed', 'warning');
        }
      }, 5000);
    });
  });
  
  await Promise.all(shutdownPromises);
  log('All MCP servers stopped', 'success');
  process.exit(0);
}

// Status monitoring
function startStatusMonitoring() {
  setInterval(async () => {
    const runningServers = Array.from(childProcesses.values()).filter(p => p.status === 'running');
    
    if (runningServers.length > 0) {
      console.log(chalk.cyan('\n' + '='.repeat(60)));
      console.log(chalk.cyan('MCP Server Status Monitor'));
      console.log(chalk.cyan('='.repeat(60)));
      
      for (const processInfo of runningServers) {
        const health = await checkServerHealth(processInfo.config, processInfo.config.port);
        const status = health.status === 'healthy' ? chalk.green('✓ Healthy') : chalk.red('✗ Unhealthy');
        const uptime = Math.floor((Date.now() - processInfo.startTime) / 1000);
        
        console.log(`${chalk.blue(processInfo.displayName.padEnd(20))} ${status} | Port: ${processInfo.config.port} | Uptime: ${uptime}s`);
      }
      console.log(chalk.cyan('='.repeat(60)));
    }
  }, 30000); // Check every 30 seconds
}

// Main execution
async function main() {
  console.log(chalk.cyan('🚀 Enhanced MCP Server Startup System'));
  console.log(chalk.cyan('='.repeat(50)));
  
  // Filter enabled servers
  const enabledServers = mcpServers.filter(server => server.enabled);
  
  if (enabledServers.length === 0) {
    log('No MCP servers are enabled. Check your .env.local configuration.', 'warning');
    process.exit(1);
  }
  
  log(`Starting ${enabledServers.length} MCP servers...`, 'info');
  
  // Start all servers
  const startupPromises = enabledServers.map(server => startMCPServer(server));
  const results = await Promise.allSettled(startupPromises);
  
  // Report results
  const successful = results.filter(r => r.status === 'fulfilled' && r.value !== null).length;
  const failed = results.length - successful;
  
  console.log(chalk.cyan('\n' + '='.repeat(50)));
  log(`Startup complete: ${successful} successful, ${failed} failed`, successful > 0 ? 'success' : 'error');
  console.log(chalk.cyan('='.repeat(50)));
  
  if (successful > 0) {
    log('Starting status monitoring...', 'info');
    startStatusMonitoring();
    
    console.log(chalk.yellow('\n📋 Available Commands:'));
    console.log(chalk.yellow('  Ctrl+C - Stop all servers'));
    console.log(chalk.yellow('  npm run verify:mcp-servers - Verify server health'));
    console.log(chalk.yellow('  npm run dev:with-mcp - Start Next.js dev server with MCP servers'));
    
    console.log(chalk.green('\n✨ Development mode active - Happy coding!'));
  }
}

// Handle process termination
process.on('SIGINT', stopAllServers);
process.on('SIGTERM', stopAllServers);

// Handle uncaught exceptions
process.on('uncaughtException', (error) => {
  log(`Uncaught Exception: ${error.message}`, 'error');
  stopAllServers();
});

process.on('unhandledRejection', (reason, promise) => {
  log(`Unhandled Rejection at: ${promise}, reason: ${reason}`, 'error');
  stopAllServers();
});

// Start the system
main().catch((error) => {
  log(`Startup failed: ${error.message}`, 'error');
  process.exit(1);
});
=======
>>>>>>> 40130ad6
<|MERGE_RESOLUTION|>--- conflicted
+++ resolved
@@ -1,4 +1,3 @@
-<<<<<<< HEAD
 #!/usr/bin/env node
 
 /**
@@ -404,6 +403,4 @@
 main().catch((error) => {
   log(`Startup failed: ${error.message}`, 'error');
   process.exit(1);
-});
-=======
->>>>>>> 40130ad6
+}); 