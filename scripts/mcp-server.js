<<<<<<< HEAD
#!/usr/bin/env node

/**
 * Enhanced MCP Server
 * 
 * This script starts a specific MCP server with exponential enhancements:
 * - OpenRouter integration for AI capabilities
 * - Enhanced error handling and logging
 * - Better port management
 * - Development-optimized features
 * - Colored output and status indicators
 */

const http = require('http');
const path = require('path');
const fs = require('fs');
const dotenv = require('dotenv');
const chalk = require('chalk');

// Load environment variables from .env.local
const envPath = path.resolve(process.cwd(), '.env.local');
if (fs.existsSync(envPath)) {
  dotenv.config({ path: envPath });
  console.log(chalk.green('✓ Loaded environment variables from .env.local'));
} else {
  console.warn(chalk.yellow('⚠ Warning: .env.local file not found. Using default values.'));
}

// Get the server name from command line arguments
const serverName = process.argv[2];
if (!serverName) {
  console.error(chalk.red('✗ Error: Server name is required. Usage: node mcp-server.js <server-name>'));
  process.exit(1);
}

// Enhanced MCP Server configurations with OpenRouter integration
const mcpServers = {
  'heroku-mcp': {
    name: 'Heroku-MCP',
    port: parseInt(process.env.HEROKU_MCP_PORT) || 3001,
    enabled: process.env.ENABLE_HEROKU_MCP !== 'false',
    requiresApiKey: false,
    apiKey: process.env.HEROKU_MCP_API_KEY,
    description: 'Cloud platform for hosting applications',
    endpoints: ['/deploy', '/apps', '/logs'],
  },
  'context7': {
    name: 'Context7',
    port: parseInt(process.env.CONTEXT7_PORT) || 3002,
    enabled: process.env.ENABLE_CONTEXT7 !== 'false',
    requiresApiKey: false,
    apiKey: process.env.CONTEXT7_API_KEY,
    description: 'Context management system',
    endpoints: ['/context', '/memory', '/search'],
  },
  'taskmaster': {
    name: 'Taskmaster (Claude)',
    port: parseInt(process.env.TASKMASTER_PORT) || 3003,
    enabled: process.env.ENABLE_TASKMASTER === 'true',
    requiresApiKey: true,
    apiKey: process.env.TASKMASTER_API_KEY,
    description: 'AI-powered task management system',
    endpoints: ['/tasks', '/generate', '/analyze'],
    openRouterConfig: {
      apiKey: process.env.OPENROUTER_API_KEY,
      defaultModel: process.env.OPENROUTER_DEFAULT_MODEL || 'google/gemini-2.5-pro-exp-03-25',
      fallbackModel: process.env.OPENROUTER_FALLBACK_MODEL || 'mistralai/mistral-small-3.1-24b-instruct:free',
    },
  },
  'magicui': {
    name: 'MagicUI',
    port: parseInt(process.env.MAGICUI_PORT) || 3004,
    enabled: process.env.ENABLE_MAGICUI === 'true',
    requiresApiKey: true,
    apiKey: process.env.MAGICUI_API_KEY,
    description: 'UI component library and design system',
    endpoints: ['/components', '/themes', '/preview'],
  },
  'memory': {
    name: 'Memory',
    port: parseInt(process.env.MEMORY_PORT) || 3005,
    enabled: process.env.ENABLE_MEMORY !== 'false',
    requiresApiKey: false,
    apiKey: process.env.MEMORY_API_KEY,
    description: 'Data storage and retrieval system',
    endpoints: ['/store', '/retrieve', '/search'],
  },
  'knowledge': {
    name: 'Knowledge',
    port: parseInt(process.env.KNOWLEDGE_PORT) || 3006,
    enabled: process.env.ENABLE_KNOWLEDGE !== 'false',
    requiresApiKey: false,
    apiKey: process.env.KNOWLEDGE_API_KEY,
    description: 'Knowledge base and information management system',
    endpoints: ['/query', '/index', '/learn'],
  },
  'github-mcp': {
    name: 'GitHub MCP',
    port: parseInt(process.env.GITHUB_MCP_PORT) || 3007,
    enabled: process.env.ENABLE_GITHUB_MCP === 'true',
    requiresApiKey: true,
    apiKey: process.env.GITHUB_MCP_API_KEY,
    description: 'GitHub integration and CI/CD management',
    endpoints: ['/repos', '/workflows', '/issues'],
  },
};

// Get the server configuration
const serverConfig = mcpServers[serverName];
if (!serverConfig) {
  console.error(chalk.red(`✗ Error: Unknown server name '${serverName}'. Available servers: ${Object.keys(mcpServers).join(', ')}`));
  process.exit(1);
}

// Check if the server is enabled
if (!serverConfig.enabled) {
  console.warn(chalk.yellow(`⚠ Warning: ${serverConfig.name} is disabled in configuration. Starting anyway for development.`));
}

// Check if API key is required but not provided
if (serverConfig.requiresApiKey && !serverConfig.apiKey) {
  console.warn(chalk.yellow(`⚠ Warning: ${serverConfig.name} requires an API key, but none is provided.`));
}

// OpenRouter integration for AI capabilities
async function callOpenRouter(prompt, model = null) {
  if (!serverConfig.openRouterConfig?.apiKey) {
    throw new Error('OpenRouter API key not configured');
  }

  const openRouterApiKey = serverConfig.openRouterConfig.apiKey;
  const selectedModel = model || serverConfig.openRouterConfig.defaultModel;
  
  try {
    const response = await fetch('https://openrouter.ai/api/v1/chat/completions', {
      method: 'POST',
      headers: {
        'Authorization': `Bearer ${openRouterApiKey}`,
        'Content-Type': 'application/json',
        'HTTP-Referer': 'http://localhost:3000',
        'X-Title': 'Sunday School Transformation',
      },
      body: JSON.stringify({
        model: selectedModel,
        messages: [
          {
            role: 'user',
            content: prompt,
          },
        ],
        max_tokens: 1000,
        temperature: 0.7,
      }),
    });

    if (!response.ok) {
      throw new Error(`OpenRouter API error: ${response.status} ${response.statusText}`);
    }

    const data = await response.json();
    return data.choices[0]?.message?.content || 'No response from AI';
  } catch (error) {
    console.error(chalk.red(`OpenRouter API error: ${error.message}`));
    
    // Try fallback model if available
    if (selectedModel !== serverConfig.openRouterConfig.fallbackModel) {
      console.log(chalk.yellow(`Trying fallback model: ${serverConfig.openRouterConfig.fallbackModel}`));
      return callOpenRouter(prompt, serverConfig.openRouterConfig.fallbackModel);
    }
    
    throw error;
  }
}

// Enhanced logging function
function log(message, type = 'info') {
  const timestamp = new Date().toLocaleTimeString();
  const prefix = `[${timestamp}] [${serverConfig.name}]`;
  
  switch (type) {
    case 'success':
      console.log(chalk.green(`${prefix} ✓ ${message}`));
      break;
    case 'error':
      console.log(chalk.red(`${prefix} ✗ ${message}`));
      break;
    case 'warning':
      console.log(chalk.yellow(`${prefix} ⚠ ${message}`));
      break;
    case 'info':
      console.log(chalk.blue(`${prefix} ℹ ${message}`));
      break;
    default:
      console.log(`${prefix} ${message}`);
  }
}

// Create an enhanced HTTP server
const server = http.createServer(async (req, res) => {
  // Add CORS headers for development
  res.setHeader('Access-Control-Allow-Origin', '*');
  res.setHeader('Access-Control-Allow-Methods', 'GET, POST, OPTIONS, PUT, DELETE');
  res.setHeader('Access-Control-Allow-Headers', 'Content-Type, Authorization');
  
  // Handle preflight requests
  if (req.method === 'OPTIONS') {
    res.writeHead(204);
    res.end();
    return;
  }
  
  // Log incoming requests
  log(`${req.method} ${req.url}`, 'info');
  
  // Handle health check endpoint
  if (req.url === '/health') {
    res.writeHead(200, { 'Content-Type': 'application/json' });
    res.end(JSON.stringify({ 
      status: 'ok', 
      server: serverConfig.name,
      port: serverConfig.port,
      description: serverConfig.description,
      uptime: process.uptime(),
      timestamp: new Date().toISOString(),
    }));
    return;
  }
  
  // Handle AI endpoints for servers with OpenRouter integration
  if (req.url.startsWith('/api/ai/') && serverConfig.openRouterConfig) {
    try {
      // Check for API key if required
      if (serverConfig.requiresApiKey) {
        const authHeader = req.headers.authorization;
        if (!authHeader || !authHeader.startsWith('Bearer ') || authHeader.substring(7) !== serverConfig.apiKey) {
          res.writeHead(401, { 'Content-Type': 'application/json' });
          res.end(JSON.stringify({ error: 'Unauthorized. Invalid or missing API key.' }));
          return;
        }
      }
      
      if (req.method === 'POST') {
        let body = '';
        req.on('data', chunk => body += chunk);
        req.on('end', async () => {
          try {
            const { prompt, model } = JSON.parse(body);
            if (!prompt) {
              res.writeHead(400, { 'Content-Type': 'application/json' });
              res.end(JSON.stringify({ error: 'Prompt is required' }));
              return;
            }
            
            const aiResponse = await callOpenRouter(prompt, model);
            res.writeHead(200, { 'Content-Type': 'application/json' });
            res.end(JSON.stringify({
              status: 'success',
              server: serverConfig.name,
              response: aiResponse,
              model: model || serverConfig.openRouterConfig.defaultModel,
            }));
          } catch (error) {
            res.writeHead(500, { 'Content-Type': 'application/json' });
            res.end(JSON.stringify({ error: error.message }));
          }
        });
        return;
      }
    } catch (error) {
      res.writeHead(500, { 'Content-Type': 'application/json' });
      res.end(JSON.stringify({ error: error.message }));
      return;
    }
  }
  
  // Handle API endpoints
  if (req.url.startsWith('/api/')) {
    // Check for API key if required
    if (serverConfig.requiresApiKey) {
      const authHeader = req.headers.authorization;
      if (!authHeader || !authHeader.startsWith('Bearer ') || authHeader.substring(7) !== serverConfig.apiKey) {
        res.writeHead(401, { 'Content-Type': 'application/json' });
        res.end(JSON.stringify({ error: 'Unauthorized. Invalid or missing API key.' }));
        return;
      }
    }
    
    // Process the API request
    res.writeHead(200, { 'Content-Type': 'application/json' });
    res.end(JSON.stringify({
      status: 'success',
      server: serverConfig.name,
      message: `${serverConfig.name} API is working!`,
      endpoint: req.url,
      method: req.method,
      description: serverConfig.description,
      availableEndpoints: serverConfig.endpoints,
      openRouterAvailable: !!serverConfig.openRouterConfig,
    }));
    return;
  }
  
  // Handle root endpoint with enhanced UI
  if (req.url === '/') {
    res.writeHead(200, { 'Content-Type': 'text/html' });
    res.end(`
      <!DOCTYPE html>
      <html>
        <head>
          <title>${serverConfig.name} Server</title>
          <style>
            body { 
              font-family: -apple-system, BlinkMacSystemFont, 'Segoe UI', Roboto, sans-serif; 
              max-width: 900px; 
              margin: 0 auto; 
              padding: 20px; 
              background: linear-gradient(135deg, #667eea 0%, #764ba2 100%);
              color: #333;
              min-height: 100vh;
            }
            .container {
              background: white;
              border-radius: 12px;
              padding: 30px;
              box-shadow: 0 10px 30px rgba(0,0,0,0.1);
            }
            h1 { 
              color: #4a5568; 
              margin-bottom: 10px;
              font-size: 2.5em;
            }
            .description {
              color: #718096;
              font-size: 1.1em;
              margin-bottom: 30px;
            }
            .status { 
              padding: 20px; 
              background: linear-gradient(135deg, #48bb78 0%, #38a169 100%);
              border-radius: 8px;
              color: white;
              margin-bottom: 30px;
            }
            .endpoints { 
              margin-top: 30px; 
            }
            .endpoint { 
              margin-bottom: 15px; 
              padding: 15px; 
              background: #f7fafc; 
              border-radius: 8px;
              border-left: 4px solid #4299e1;
            }
            .method { 
              font-weight: bold; 
              display: inline-block; 
              width: 80px;
              color: #2b6cb0;
            }
            .ai-section {
              background: linear-gradient(135deg, #ed8936 0%, #dd6b20 100%);
              color: white;
              padding: 20px;
              border-radius: 8px;
              margin: 20px 0;
            }
            .badge {
              display: inline-block;
              padding: 4px 8px;
              border-radius: 4px;
              font-size: 0.8em;
              font-weight: bold;
              margin-left: 10px;
            }
            .badge.success { background: #48bb78; color: white; }
            .badge.warning { background: #ed8936; color: white; }
            .badge.error { background: #f56565; color: white; }
          </style>
        </head>
        <body>
          <div class="container">
            <h1>${serverConfig.name}</h1>
            <div class="description">${serverConfig.description}</div>
            
            <div class="status">
              <p><strong>Status:</strong> Running <span class="badge success">✓</span></p>
              <p><strong>Port:</strong> ${serverConfig.port}</p>
              <p><strong>API Key Required:</strong> ${serverConfig.requiresApiKey ? 'Yes' : 'No'} 
                <span class="badge ${serverConfig.requiresApiKey && serverConfig.apiKey ? 'success' : serverConfig.requiresApiKey ? 'error' : 'warning'}">
                  ${serverConfig.requiresApiKey && serverConfig.apiKey ? '✓ Configured' : serverConfig.requiresApiKey ? '✗ Missing' : 'Not Required'}
                </span>
              </p>
              ${serverConfig.openRouterConfig ? `
                <p><strong>OpenRouter AI:</strong> Available 
                  <span class="badge ${serverConfig.openRouterConfig.apiKey ? 'success' : 'error'}">
                    ${serverConfig.openRouterConfig.apiKey ? '✓ Configured' : '✗ Missing API Key'}
                  </span>
                </p>
              ` : ''}
            </div>
            
            ${serverConfig.openRouterConfig ? `
              <div class="ai-section">
                <h3>🤖 AI Capabilities</h3>
                <p>This server has OpenRouter AI integration for enhanced functionality.</p>
                <p><strong>Default Model:</strong> ${serverConfig.openRouterConfig.defaultModel}</p>
                <p><strong>Fallback Model:</strong> ${serverConfig.openRouterConfig.fallbackModel}</p>
                <p><strong>AI Endpoint:</strong> POST /api/ai/chat</p>
              </div>
            ` : ''}
            
            <div class="endpoints">
              <h2>Available Endpoints:</h2>
              <div class="endpoint">
                <div><span class="method">GET</span> /health</div>
                <div>Health check endpoint</div>
              </div>
              <div class="endpoint">
                <div><span class="method">GET</span> /api/status</div>
                <div>Get server status and capabilities</div>
              </div>
              ${serverConfig.openRouterConfig ? `
                <div class="endpoint">
                  <div><span class="method">POST</span> /api/ai/chat</div>
                  <div>AI chat endpoint (requires prompt in JSON body)</div>
                </div>
              ` : ''}
              ${serverConfig.endpoints.map(endpoint => `
                <div class="endpoint">
                  <div><span class="method">GET</span> ${endpoint}</div>
                  <div>${endpoint.charAt(1).toUpperCase() + endpoint.slice(2)} functionality</div>
                </div>
              `).join('')}
            </div>
          </div>
        </body>
      </html>
    `);
    return;
  }
  
  // Handle 404
  res.writeHead(404, { 'Content-Type': 'application/json' });
  res.end(JSON.stringify({ error: 'Not found', server: serverConfig.name }));
});

// Enhanced server startup with better error handling
server.listen(serverConfig.port, () => {
  log(`Server is running on port ${serverConfig.port}`, 'success');
  log(`Server URL: http://localhost:${serverConfig.port}`, 'info');
  log(`Health check: http://localhost:${serverConfig.port}/health`, 'info');
  log(`API endpoint: http://localhost:${serverConfig.port}/api/status`, 'info');
  log(`API key required: ${serverConfig.requiresApiKey ? 'Yes' : 'No'}`, 'info');
  
  if (serverConfig.requiresApiKey) {
    if (serverConfig.apiKey) {
      log('API key is configured', 'success');
    } else {
      log('Warning: API key is required but not configured', 'warning');
    }
  }
  
  if (serverConfig.openRouterConfig) {
    if (serverConfig.openRouterConfig.apiKey) {
      log('OpenRouter AI integration is configured', 'success');
      log(`Default model: ${serverConfig.openRouterConfig.defaultModel}`, 'info');
      log(`Fallback model: ${serverConfig.openRouterConfig.fallbackModel}`, 'info');
    } else {
      log('Warning: OpenRouter API key is not configured', 'warning');
    }
  }
  
  log('Press Ctrl+C to stop the server', 'info');
});

// Enhanced error handling
server.on('error', (error) => {
  if (error.code === 'EADDRINUSE') {
    log(`Port ${serverConfig.port} is already in use. Please try a different port.`, 'error');
  } else {
    log(`Server error: ${error.message}`, 'error');
  }
  process.exit(1);
});

// Enhanced process termination
process.on('SIGINT', () => {
  log('Stopping server...', 'info');
  server.close(() => {
    log('Server stopped gracefully', 'success');
    process.exit(0);
  });
  
  // Force exit after 5 seconds
  setTimeout(() => {
    log('Force stopping server...', 'warning');
    process.exit(1);
  }, 5000);
});

process.on('SIGTERM', () => {
  log('Received SIGTERM, stopping server...', 'info');
  server.close(() => {
    log('Server stopped', 'success');
    process.exit(0);
  });
});
=======
>>>>>>> 40130ad6
<|MERGE_RESOLUTION|>--- conflicted
+++ resolved
@@ -1,4 +1,3 @@
-<<<<<<< HEAD
 #!/usr/bin/env node
 
 /**
@@ -505,6 +504,4 @@
     log('Server stopped', 'success');
     process.exit(0);
   });
-});
-=======
->>>>>>> 40130ad6
+}); 